--- conflicted
+++ resolved
@@ -38,14 +38,6 @@
 #     N: "voxel N"
 # }
 
-def get_cmaes_out():
-    """
-    Mock function to simulate getting CMA-ES output.
-    
-    Returns:
-        np.ndarray: A random array simulating the CMA-ES output.
-    """
-    return np.random.rand(NUM_SNNS * PARAMS_PER_SNN)
 
 def unpack_cmaes_output(cmaes_out):
     """
@@ -61,11 +53,7 @@
     Raises:
         ValueError: If the length of the CMA-ES output does not match the expected size.
     """
-<<<<<<< HEAD
-=======
-    flat_vector = np.array(get_cmaes_out())  # Use the mock function
->>>>>>> 3b8b683d
-
+    
     flat_vector = np.array(cmaes_out)  # np.array(pipeline.get_cmaes_out())
 
     if flat_vector.size != CMAES_OUT_SIZE:
