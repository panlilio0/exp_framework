"""
Module for running SNN outputs with proper input/output handling.

Authors: Abhay Kashyap, Atharv Tekurkar
"""

from datetime import datetime
import json
import os
from pathlib import Path
import pandas as pd
import numpy as np
import matplotlib.pyplot as plt
from snn.model_struct import SpikyNet

# Constants for SNN configuration
MIN_LENGTH = 0.6  # Minimum actuator length
MAX_LENGTH = 1.6  # Maximum actuator length
_current_file = os.path.abspath(__file__)
_project_root = os.path.dirname(os.path.dirname(_current_file))
ROBOT_DATA_PATH = os.path.join(_project_root, "morpho_demo", "world_data",
                               "bestbot.json")

class SNNController:
    """Class to handle SNN input/output processing."""

    def __init__(self,
                 inp_size,
                 hidden_size,
                 output_size,
                 robot_config=ROBOT_DATA_PATH):
        """
        
        Initializes an SNN Controller for a given robot and SNN hyperparameters.

        Parameters:
            inp_size (int): Number of inputs for each SNN
            hidden_size (int): Number of nodes in the hidden layer.
            output_size (int): Number of outputs.
            robot_config (str): A robot's .json file.
        """

        self.snns = []
        self.num_snn = 0  # Number of spiking neural networks (actuators)
        self.inp_size = inp_size
        self.hidden_size = hidden_size
        self.output_size = output_size
        self._load_robot_config(robot_config)

    def _load_robot_config(self, robot_path):
        """
        Load robot configuration from JSON file and initialize SNN.
        
        Args:
            robot_path (str): Path to robot JSON configuration file
            
        """
        if not os.path.exists(robot_path):
            raise FileNotFoundError(
                f"Robot configuration file not found: {robot_path}")
        with open(robot_path, 'r', encoding='utf-8') as f:
            data = json.load(f)

        # Extract robot data
        robot_key = list(data["objects"].keys())[0]
        robot_data = data["objects"][robot_key]

        # Count actuators (types 3 and 4)
        self.num_snn = sum(1 for t in robot_data["types"] if t in [3, 4])

        # Initialize SNN with proper dimensions
        self.snns = [
            SpikyNet(input_size=self.inp_size,
                     hidden_size=self.hidden_size,
                     output_size=self.output_size) for _ in range(self.num_snn)
        ]

    def set_snn_weights(self, cmaes_out):
        """
        Retrieve the flat CMA-ES output and 
        reshape it into a structured format for the SNN's `set_weights()`.

        Returns:
            snn_parameters: A dictionary containing the weights and biases for each SNN.
                        - dict with two elements : 'hidden_layer' and 'output_layer'
                            'hidden_layer' - weights and biases for all nodes in the hidden layer
                            'output_layer' - weights and biases for all nodes in the output layer
                        
                            
        Raises:
            ValueError: If the length of the CMA-ES output does not match the expected size.
        """
        
        # Compute parameters for each SNN
        params_per_hidden_layer = (self.inp_size + 1) * self.hidden_size
        params_per_output_layer = (self.hidden_size + 1) * self.output_size
        params_per_snn = params_per_hidden_layer + params_per_output_layer

        flat_vector = np.array(cmaes_out)  # np.array(pipeline.get_cmaes_out())

        if flat_vector.size != (self.num_snn * params_per_snn):
            raise ValueError(f"Expected CMA-ES output vector of size \
                             {(self.num_snn * params_per_snn)}, got {flat_vector.size}."
                             )

        # Reshape the flat vector to a 2D array: each row corresponds to one SNN.
        reshaped = flat_vector.reshape((self.num_snn, params_per_snn))

        # For each SNN, split the parameters into weights and biases.
        snn_parameters = {}

        for snn_idx, params_per_snn in enumerate(reshaped):
            hidden_params = params_per_snn[:params_per_hidden_layer]
            output_params = params_per_snn[params_per_hidden_layer:]
            snn_parameters[snn_idx] = {
                'hidden_layer': hidden_params,
                'output_layer': output_params
            }

        for snn_id, params in snn_parameters.items():
            self.snns[snn_id].set_weights(params)

    def _get_output_state(self, inputs):
        """
        Run SNN with distances from each actuator to corners of robot.
        
        Args:
            inputs (list): A list of tuples of the distances to the top left point mass and bottom right point mass
                           for each actuator in the robot.
            
        Returns:
            dict: Contains 'continuous_actions' and 'duty_cycles' for each SNN.
        """

        outputs = {}
        for snn_id, snn in enumerate(self.snns):
<<<<<<< HEAD
            duty_cycle, levels = snn.compute(inputs[snn_id])

=======
            spikes, levels, duty_cycles = snn.compute(inputs[snn_id])
            
            # print(duty_cycle)
>>>>>>> 72ee94ba
            # Map duty_cycle (assumed in [0,1]) to target length in [MIN_LENGTH, MAX_LENGTH]
            # print(duty_cycles[0])
            # actions = [
            #     1.6 if duty_cycles[0] > 0.5 else 0.6
            # ]
            actions = [
                1.6 if spikes[0] == 1 else 0.6
            ]
<<<<<<< HEAD

=======
            # print(actions)
>>>>>>> 72ee94ba
            outputs[snn_id] = {
                "target_length": actions,
                "outputs": spikes[0],
                "levels": levels,
                "duty_cycles": duty_cycles
            }

        return outputs

    def get_lengths(self, inputs):
        """
        Returns a list of target lengths (action array).

        Args:
            inputs (list): A list of tuples of the distances to the top left point mass and bottom right point mass
                           for each actuator in the robot.

        Returns:
            list: Target length for each actuator, the "action array".
        """
<<<<<<< HEAD
        
        out, levels = self._get_output_state(inputs)
=======
        out = self._get_output_state(inputs)
>>>>>>> 72ee94ba
        lengths = []
        spikes = []
        levels = []
        for _, item in out.items():
            lengths.append(item['target_length'])
<<<<<<< HEAD
        return lengths, levels
    
    def generate_output_csv(self):
        """
        Generates an output csv log file for activation level, firelog, and firing frequency for
        each neuron in each SNN.
        """
=======
            spikes.append(item['outputs'])
            levels.append(item['levels'])
        return lengths, spikes, levels
>>>>>>> 72ee94ba

        # Get logs
        fire_logs = self.get_fire_log()
        level_logs = self.get_levels_log()
        duty_cycle_logs = self.get_duty_cycle_log()

        # Find how many time steps there were
        steps = len(fire_logs[0]['hidden'][0])

        # Generate SNN_log csv file
        csv_header = ['SNN', "layer", 'neuron', 'log']
        csv_header.extend([f"step{i}" for i in range(steps)])

        df = pd.DataFrame(columns=csv_header)

        # Iterate through logs to generate csv
        for snn_id, snn in fire_logs.items():
            for layer_name, layer in snn.items():
                for neuron_id, fire_log_data in enumerate(layer):
                    # Make levels log row
                    level_log_data = level_logs[snn_id][layer_name][neuron_id]
                    level_log_row = [str(snn_id), str(layer_name), str(neuron_id), "levellog"]
                    level_log_row.extend(level_log_data)
                    df.loc[len(df)] = level_log_row

                    # Make fire log row
                    fire_log_row = [str(snn_id), str(layer_name), str(neuron_id), "firelog"]
                    fire_log_row.extend(fire_log_data)
                    df.loc[len(df)] = fire_log_row

                    # Make duty cycle log row
                    duty_cycle_data = duty_cycle_logs[snn_id][layer_name][neuron_id]
                    duty_cycle_row = [str(snn_id), str(layer_name), str(neuron_id), "dutycyclelog"]
                    duty_cycle_row.extend(duty_cycle_data)
                    df.loc[len(df)] = duty_cycle_row

        # Generate file
        date_time = datetime.now().strftime('%Y-%m-%d_%H:%M:%S')
        Path(os.path.join(_project_root, "cmaes_framework", "snn_log")).mkdir(parents=True, exist_ok=True)
        csv_path = os.path.join(os.path.join(_project_root, "cmaes_framework", "snn_log", f"{date_time}.csv"))

        df.to_csv(csv_path, index=False)


    def get_fire_log(self):
        """
        Return a dictionary with the firelog for each node in the hidden and output
        layers of each SNN in the controller.
        
        Returns:
            dict: Dictionary with structure:
                    {snn_id: {'hidden': [firelog_node_1, firelog_node_2, ...],
                              'output': [firelog_node_1, firelog_node_2, ...]}}
        """
        return {
            i: {
                'hidden': [
                    snn.hidden_layer.nodes[n].fire_log
                    for n in range(len(snn.hidden_layer.nodes))
                ],
                'output': [
                    snn.output_layer.nodes[n].fire_log
                    for n in range(len(snn.output_layer.nodes))
                ]
            }
            for i, snn in enumerate(self.snns)
        }

    def get_levels_log(self):
        """
        Return a dictionary with the membrane potential levels 
        log for each node in the hidden and output
        layers of each SNN in the controller.
        
        Returns:
            dict: Dictionary with structure:
                    {snn_id: {'hidden': [levels_log_node_1, levels_log_node_2, ...],
                              'output': [levels_log_node_1, levels_log_node_2, ...]}}
        """
        return {
            i: {
                'hidden': [
                    snn.hidden_layer.nodes[n].get_levels_log()
                    for n in range(len(snn.hidden_layer.nodes))
                ],
                'output': [
                    snn.output_layer.nodes[n].get_levels_log()
                    for n in range(len(snn.output_layer.nodes))
                ]
            }
            for i, snn in enumerate(self.snns)
        }
    
<<<<<<< HEAD
    def get_duty_cycle_log(self):
        """
        Return a dictionary with the duty cycle
        log for each node in the hidden and output
        layers of each SNN in the controller.
        
        Returns:
            dict: Dictionary with structure:
                    {snn_id: {'hidden': [duty_cycle_node_1, duty_cycle_node_2, ...],
                              'output': [duty_cycle_node_1, duty_cycle_node_2, ...]}}
        """
        return {
            i: {
                'hidden': [
                    snn.hidden_layer.nodes[n].get_duty_cycle_log()
                    for n in range(len(snn.hidden_layer.nodes))
                ],
                'output': [
                    snn.output_layer.nodes[n].get_duty_cycle_log()
                    for n in range(len(snn.output_layer.nodes))
                ]
            }
            for i, snn in enumerate(self.snns)
        }
=======
    
    def get_output_layer_firelogs(self):
        """Returns spike trains for each neuron in the output layer for each SNN."""
        logs = []
        for snn in self.snns:
            snn_logs = []
            for node in snn.output_layer.nodes:
                snn_logs.append(node.firelog.get())  # Get full spike history for each node in the output layer
            logs.append(snn_logs)
        return logs


    
>>>>>>> 72ee94ba
<|MERGE_RESOLUTION|>--- conflicted
+++ resolved
@@ -134,32 +134,17 @@
 
         outputs = {}
         for snn_id, snn in enumerate(self.snns):
-<<<<<<< HEAD
+
             duty_cycle, levels = snn.compute(inputs[snn_id])
 
-=======
-            spikes, levels, duty_cycles = snn.compute(inputs[snn_id])
-            
-            # print(duty_cycle)
->>>>>>> 72ee94ba
-            # Map duty_cycle (assumed in [0,1]) to target length in [MIN_LENGTH, MAX_LENGTH]
-            # print(duty_cycles[0])
-            # actions = [
-            #     1.6 if duty_cycles[0] > 0.5 else 0.6
-            # ]
             actions = [
                 1.6 if spikes[0] == 1 else 0.6
             ]
-<<<<<<< HEAD
-
-=======
-            # print(actions)
->>>>>>> 72ee94ba
+
             outputs[snn_id] = {
                 "target_length": actions,
                 "outputs": spikes[0],
                 "levels": levels,
-                "duty_cycles": duty_cycles
             }
 
         return outputs
@@ -175,18 +160,14 @@
         Returns:
             list: Target length for each actuator, the "action array".
         """
-<<<<<<< HEAD
         
         out, levels = self._get_output_state(inputs)
-=======
-        out = self._get_output_state(inputs)
->>>>>>> 72ee94ba
+
         lengths = []
-        spikes = []
-        levels = []
+
         for _, item in out.items():
             lengths.append(item['target_length'])
-<<<<<<< HEAD
+
         return lengths, levels
     
     def generate_output_csv(self):
@@ -194,11 +175,6 @@
         Generates an output csv log file for activation level, firelog, and firing frequency for
         each neuron in each SNN.
         """
-=======
-            spikes.append(item['outputs'])
-            levels.append(item['levels'])
-        return lengths, spikes, levels
->>>>>>> 72ee94ba
 
         # Get logs
         fire_logs = self.get_fire_log()
@@ -292,7 +268,6 @@
             for i, snn in enumerate(self.snns)
         }
     
-<<<<<<< HEAD
     def get_duty_cycle_log(self):
         """
         Return a dictionary with the duty cycle
@@ -317,18 +292,3 @@
             }
             for i, snn in enumerate(self.snns)
         }
-=======
-    
-    def get_output_layer_firelogs(self):
-        """Returns spike trains for each neuron in the output layer for each SNN."""
-        logs = []
-        for snn in self.snns:
-            snn_logs = []
-            for node in snn.output_layer.nodes:
-                snn_logs.append(node.firelog.get())  # Get full spike history for each node in the output layer
-            logs.append(snn_logs)
-        return logs
-
-
-    
->>>>>>> 72ee94ba
