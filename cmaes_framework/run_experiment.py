"""
Runs the latest experiment. Also launches best_individual.py to show the best individual so far
and plots fitness over generations after the run is over. It handles:
- Parameter configuration via command-line arguments
- Single or multiple optimization runs
- Real-time visualization of best individuals
- Fitness progression plotting
- Output organization with timestamped/custom experiment directories

Example usage:
python experiment.py --gens 200 --runs 5 --sigma 0.8 --plot --visualize_best

Dependencies: 
- Custom modules: run_cmaes, best_individual_latest, plot_fitness_over_gens
- Requires full neuroevolution project environment configuration

By Thomas Breimer
March 6th, 2025

Modified by Takumi Kojima
Apr 28th, 2025
"""

import argparse
import multiprocessing
import time
from datetime import datetime

import run_cmaes
import run_cmaes_multiple
import best_individual_latest
import plot_fitness_over_gens
from snn.model_struct import PIKE_DECAY_DEFAULT

<<<<<<< HEAD

def main():
    parser = argparse.ArgumentParser(
        description="Run a full evolutionary experiment.")

    # Core params
    parser.add_argument('--mode', choices=["h", "s", "v", "b"], default="h",
                        help='Execution mode: h=headless, s=screen, v=video, b=both')
    parser.add_argument('--gens', type=int, default=100,
                        help='Number of generations to run')
    parser.add_argument('--sigma', type=float, default=1.0,
                        help='Sigma value (exploration strength)')
    parser.add_argument('--runs', type=int, default=1,
                        help='Number of independent CMA-ES runs')
    parser.add_argument('--spike_decay', type=float, default=PIKE_DECAY_DEFAULT,
                        help='Neuron spike decay rate (default=0.01)')
    parser.add_argument('--robot_config', type=str,
                        help='Path to robot config file (default=bestbot.json)')

    # Output params
    parser.add_argument('--exp_name', type=str, default=None,
                        help='Optional experiment folder name (otherwise timestamped)')
    parser.add_argument('--plot', action='store_true',
                        help='Whether to plot fitness over generations after running')
    parser.add_argument('--visualize_best', action='store_true',
                        help='Whether to visualize best individual live during training')
    parser.add_argument('--logs', type=str, default="false",
                        help='Whether to generate SNN logs during visualization (true/false)')

=======
if __name__ == "__main__":
    parser = argparse.ArgumentParser(description='RL')

    parser.add_argument('--mode', choices=("h","s","v","b"), default="s",
                        help='h=headless, s=screen, v=video, b=both')
    parser.add_argument('--gens', type=int, default=100,
                        help='number of generations to run')
    parser.add_argument('--sigma', type=float, default=1,
                        help='sigma value for CMA-ES')
    parser.add_argument('--hidden_sizes', type=int, nargs='+', default=[2], 
                        help='list of hidden layer sizes')
>>>>>>> b43daded
    args = parser.parse_args()

    # Resolve experiment name
    if args.exp_name:
        exp_folder = args.exp_name
    else:
        exp_folder = datetime.now().strftime("%Y-%m-%d_%H:%M:%S")

    # Decide whether to run one or multiple CMA-ES runs
    if args.runs == 1:
        print("[INFO] Starting single CMA-ES run...")
        run_cmaes.run(args.mode, args.gens, args.sigma,
                      output_folder=exp_folder, run_number=1, spike_decay=args.spike_decay, robot_config=args.robot_config)
    else:
        print(f"[INFO] Starting {args.runs} CMA-ES runs...")
        for run_number in range(1, args.runs + 1):
            run_cmaes.run(args.mode, args.gens, args.sigma,
                          output_folder=exp_folder, run_number=run_number, spike_decay=args.spike_decay, robot_config=args.robot_config)

    # visualization
    if args.visualize_best:
        print("[INFO] Launching live visualization of best individual...")

        logs_bool = args.logs.lower() in ('yes', 'true', 't', '1')

        # Spawn visualization in a separate process
        process = multiprocessing.Process(
            target=best_individual_latest.visualize_best, args=(args.mode, logs_bool))
        process.start()
        time.sleep(2)  # Give some time to set up visualization

    # plotting
    if args.plot:
        print("[INFO] Plotting fitness over generations...")
        try:
            filename = f"genomes/{exp_folder}/run_1.csv"
            plot_fitness_over_gens.plot(filename)
        except Exception as e:
            print(f"[WARN] Could not plot fitness: {e}")

    print("[INFO] Experiment completed.")


if __name__ == "__main__":
    main()<|MERGE_RESOLUTION|>--- conflicted
+++ resolved
@@ -32,8 +32,6 @@
 import plot_fitness_over_gens
 from snn.model_struct import PIKE_DECAY_DEFAULT
 
-<<<<<<< HEAD
-
 def main():
     parser = argparse.ArgumentParser(
         description="Run a full evolutionary experiment.")
@@ -62,19 +60,6 @@
     parser.add_argument('--logs', type=str, default="false",
                         help='Whether to generate SNN logs during visualization (true/false)')
 
-=======
-if __name__ == "__main__":
-    parser = argparse.ArgumentParser(description='RL')
-
-    parser.add_argument('--mode', choices=("h","s","v","b"), default="s",
-                        help='h=headless, s=screen, v=video, b=both')
-    parser.add_argument('--gens', type=int, default=100,
-                        help='number of generations to run')
-    parser.add_argument('--sigma', type=float, default=1,
-                        help='sigma value for CMA-ES')
-    parser.add_argument('--hidden_sizes', type=int, nargs='+', default=[2], 
-                        help='list of hidden layer sizes')
->>>>>>> b43daded
     args = parser.parse_args()
 
     # Resolve experiment name
